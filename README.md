# Go SDK for [CloudEvents](https://github.com/cloudevents/spec)

[![go-doc](https://godoc.org/github.com/cloudevents/sdk-go?status.svg)](https://godoc.org/github.com/cloudevents/sdk-go)
[![CircleCI](https://circleci.com/gh/cloudevents/sdk-go.svg?style=svg)](https://circleci.com/gh/cloudevents/sdk-go)

**NOTE: This SDK is still considered work in progress, things might (and will)
break with every update.**

## Working with CloudEvents

Package [cloudevents](./pkg/cloudevents) provides primitives to work with
CloudEvents specification: https://github.com/cloudevents/spec.

Receiving a cloudevents.Event via the HTTP Transport:

```go
// import "github.com/cloudevents/sdk-go/pkg/cloudevents/client/http"

func Receive(event cloudevents.Event) {
	// do something with event.Context and event.Data (via event.DataAs(foo)
}

func main() {
	ctx := context.Background()
<<<<<<< HEAD
	_, _, err := client.StartHTTPReceiver(ctx, Receive)
	if err != nil {
		log.Fatal(err)
=======
	
	c, err := http.New(
		http.WithTarget("http://localhost:8080/"),
		http.WithEncoding(cloudeventshttp.BinaryV02),
		)
		if err != nil {
			panic("unable to create cloudevent client: " + err.Error())
		}
	
	if err := c.StartReceiver(ctx, Receive); err != nil {
		panic("unable to start the cloudevent receiver: " + err.Error())
>>>>>>> c98db805
	}
	<-ctx.Done()
}
```

Creating a minimal CloudEvent in version 0.2:

```go
event := cloudevents.Event{
	Context: cloudevents.EventContextV02{
		ID:     uuid.New().String(),
		Type:   "com.cloudevents.readme.sent",
		Source: types.ParseURLRef("http://localhost:8080/"),
	}.AsV02(),
}
```

Sending a cloudevents.Event via the HTTP Transport with Binary v0.2 encoding:

```go
// import "github.com/cloudevents/sdk-go/pkg/cloudevents/client/http"

c, err := http.New(
	http.WithTarget("http://localhost:8080/"),
	http.WithEncoding(cloudeventshttp.BinaryV02),
)
if err != nil {
	panic("unable to create cloudevent client: " + err.Error())
}
if err := c.Send(ctx, event); err != nil {
	panic("failed to send cloudevent: " + err.Error())
}
```

Or, the client can be set to produce CloudEvents using the selected encoding but
not change the provided event version, here the client is set to output
structured encoding:

```go
// import "github.com/cloudevents/sdk-go/pkg/cloudevents/client/http"

c, err := http.New(
	http.WithTarget("http://localhost:8080/"),
	http.WithStructuredEncoding(),
)
```

If you are using advanced transport features or have implemented your own
transport integration, provide it to a client so your integration does not
change:

```go
// import (
//   "github.com/cloudevents/sdk-go/pkg/cloudevents/client"
//   transporthttp "github.com/cloudevents/sdk-go/pkg/cloudevents/transport/http"
// )

t, err := transporthttp.New(cloudeventshttp.WithPort(8080))
// or a custom transport: t := &custom.MyTransport{Cool:opts}

c, err := client.New(t, opts...)
```

Checkout the sample [sender](./cmd/samples/http/sender) and
[receiver](./cmd/samples/http/receiver) applications for working demo.<|MERGE_RESOLUTION|>--- conflicted
+++ resolved
@@ -22,11 +22,6 @@
 
 func main() {
 	ctx := context.Background()
-<<<<<<< HEAD
-	_, _, err := client.StartHTTPReceiver(ctx, Receive)
-	if err != nil {
-		log.Fatal(err)
-=======
 	
 	c, err := http.New(
 		http.WithTarget("http://localhost:8080/"),
@@ -38,7 +33,6 @@
 	
 	if err := c.StartReceiver(ctx, Receive); err != nil {
 		panic("unable to start the cloudevent receiver: " + err.Error())
->>>>>>> c98db805
 	}
 	<-ctx.Done()
 }
