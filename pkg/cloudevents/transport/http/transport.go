--- conflicted
+++ resolved
@@ -4,12 +4,6 @@
 	"bytes"
 	"context"
 	"fmt"
-<<<<<<< HEAD
-	"github.com/cloudevents/sdk-go/pkg/cloudevents"
-	cecontext "github.com/cloudevents/sdk-go/pkg/cloudevents/context"
-	"github.com/cloudevents/sdk-go/pkg/cloudevents/transport"
-=======
->>>>>>> c98db805
 	"io/ioutil"
 	"log"
 	"net"
@@ -17,6 +11,7 @@
 	"strings"
 
 	"github.com/cloudevents/sdk-go/pkg/cloudevents"
+	cecontext "github.com/cloudevents/sdk-go/pkg/cloudevents/context"
 	"github.com/cloudevents/sdk-go/pkg/cloudevents/transport"
 )
 
@@ -38,13 +33,6 @@
 	Receiver transport.Receiver
 	Port     *int   // if nil, default 8080
 	Path     string // if "", default "/"
-<<<<<<< HEAD
-	realPort int
-	server   *http.Server
-	// handler this allows for injecting of a handler from the user <- unit test only for now
-	handler           *http.ServeMux
-	handlerRegistered bool
-=======
 	Handler  *http.ServeMux
 
 	realPort          int
@@ -64,7 +52,6 @@
 	}
 	return t, nil
 }
->>>>>>> c98db805
 
 func (t *Transport) applyOptions(opts ...Option) error {
 	for _, fn := range opts {
@@ -100,7 +87,7 @@
 	}
 
 	// Override the default request with target from context.
-	if target := cecontext.TargetFromContext(ctx); target != nil {
+	if target := cecontext.TargetFromContext(ctx); target != nil { // TODO: this is bad. don't pass this kind of instruction in the context. shame. boooo
 		req.URL = target
 	}
 
@@ -147,33 +134,7 @@
 			return respEvent, fmt.Errorf("error sending cloudevent: %s", status(resp))
 		})
 	}
-<<<<<<< HEAD
-
 	return nil, fmt.Errorf("failed to encode Event into a Message")
-}
-
-type eventError struct {
-	event *cloudevents.Event
-	err   error
-}
-
-// TODO: finalize
-type TransportContext struct {
-	URI    string
-	Host   string
-	Method string
-}
-
-func (t *Transport) StartReceiver(ctx context.Context) (context.Context, error) {
-	if t.server == nil {
-		if t.handler == nil {
-			t.handler = http.NewServeMux()
-		}
-		if !t.handlerRegistered {
-			// handler.Handle might panic if the user tries to use the same path as the sdk.
-			t.handler.Handle(t.GetPath(), t)
-=======
-	return fmt.Errorf("failed to encode Event into a Message")
 }
 
 func (t *Transport) SetReceiver(r transport.Receiver) {
@@ -188,47 +149,29 @@
 		if !t.handlerRegistered {
 			// handler.Handle might panic if the user tries to use the same path as the sdk.
 			t.Handler.Handle(t.GetPath(), t)
->>>>>>> c98db805
 			t.handlerRegistered = true
 		}
 
 		addr := fmt.Sprintf(":%d", t.GetPort())
 		t.server = &http.Server{
 			Addr:    addr,
-<<<<<<< HEAD
-			Handler: t.handler,
-=======
 			Handler: t.Handler,
->>>>>>> c98db805
 		}
 
 		listener, err := net.Listen("tcp", addr)
 		if err != nil {
-<<<<<<< HEAD
-			return ctx, err
+			return err
 		}
 		t.realPort = listener.Addr().(*net.TCPAddr).Port
-		ctx = cecontext.ContextWithPort(ctx, t.realPort) // TODO: may not need realPort?
-=======
-			return err
-		}
-		t.realPort = listener.Addr().(*net.TCPAddr).Port
->>>>>>> c98db805
 
 		go func() {
 			log.Print(t.server.Serve(listener))
 			t.server = nil
 			t.realPort = 0
 		}()
-<<<<<<< HEAD
-		return ctx, nil
-	}
-	return ctx, fmt.Errorf("http server already started")
-=======
 		return nil
 	}
 	return fmt.Errorf("http server already started")
->>>>>>> c98db805
 }
 
 // This blocks until all active connections are closed.
@@ -243,11 +186,19 @@
 	return nil
 }
 
-<<<<<<< HEAD
+type eventError struct {
+	event *cloudevents.Event
+	err   error
+}
+
+// TODO: finalize
+type TransportContext struct {
+	URI    string
+	Host   string
+	Method string
+}
+
 func httpDo(ctx context.Context, req *http.Request, f func(*http.Response, error) (*cloudevents.Event, error)) (*cloudevents.Event, error) {
-=======
-func httpDo(ctx context.Context, req *http.Request, f func(*http.Response, error) error) error {
->>>>>>> c98db805
 	// Run the HTTP request in a goroutine and pass the response to f.
 	c := make(chan eventError, 1)
 	req = req.WithContext(ctx)
