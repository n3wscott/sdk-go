--- conflicted
+++ resolved
@@ -4,21 +4,14 @@
 	"bytes"
 	"context"
 	"fmt"
-<<<<<<< HEAD
-=======
 	"github.com/cloudevents/sdk-go/pkg/cloudevents"
 	cecontext "github.com/cloudevents/sdk-go/pkg/cloudevents/context"
 	"github.com/cloudevents/sdk-go/pkg/cloudevents/transport"
->>>>>>> 749d0360
 	"io/ioutil"
 	"log"
 	"net"
 	"net/http"
 	"strings"
-
-	"github.com/cloudevents/sdk-go/pkg/cloudevents"
-	cecontext "github.com/cloudevents/sdk-go/pkg/cloudevents/context"
-	"github.com/cloudevents/sdk-go/pkg/cloudevents/transport"
 )
 
 type EncodingSelector func(e cloudevents.Event) Encoding
@@ -136,9 +129,6 @@
 	Method string
 }
 
-<<<<<<< HEAD
-func httpDo(ctx context.Context, req *http.Request, f func(*http.Response, error) (*cloudevents.Event, error)) (*cloudevents.Event, error) {
-=======
 func (t *Transport) StartReceiver(ctx context.Context) (context.Context, error) {
 	if t.server == nil {
 		if t.handler == nil {
@@ -185,8 +175,7 @@
 	return nil
 }
 
-func httpDo(ctx context.Context, req *http.Request, f func(*http.Response, error) error) error {
->>>>>>> 749d0360
+func httpDo(ctx context.Context, req *http.Request, f func(*http.Response, error) (*cloudevents.Event, error)) (*cloudevents.Event, error) {
 	// Run the HTTP request in a goroutine and pass the response to f.
 	c := make(chan eventError, 1)
 	req = req.WithContext(ctx)
