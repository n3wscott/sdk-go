package http

import (
	"fmt"
	"github.com/cloudevents/sdk-go/pkg/cloudevents"
	"github.com/google/go-cmp/cmp"
	"github.com/google/go-cmp/cmp/cmpopts"
	"net/http"
	"net/url"
	"testing"
	"time"
)

func TestWithTarget(t *testing.T) {
	testCases := map[string]struct {
		t       *Transport
		target  string
		want    *Transport
		wantErr string
	}{
		"valid url": {
			t: &Transport{
				Req: &http.Request{},
			},
			target: "http://localhost:8080/",
			want: &Transport{
				Req: &http.Request{
					URL: func() *url.URL {
						u, _ := url.Parse("http://localhost:8080/")
						return u
					}(),
				},
			},
		},
		"valid url, unset req": {
			t:      &Transport{},
			target: "http://localhost:8080/",
			want: &Transport{
				Req: &http.Request{
					Method: http.MethodPost,
					URL: func() *url.URL {
						u, _ := url.Parse("http://localhost:8080/")
						return u
					}(),
				},
			},
		},
		"invalid url": {
			t: &Transport{
				Req: &http.Request{},
			},
			target:  "%",
			wantErr: `http target option failed to parse target url: parse %: invalid URL escape "%"`,
		},
		"empty target": {
			t: &Transport{
				Req: &http.Request{},
			},
			target:  "",
			wantErr: `http target option was empty string`,
		},
		"whitespace target": {
			t: &Transport{
				Req: &http.Request{},
			},
			target:  " \t\n",
			wantErr: `http target option was empty string`,
		},
		"nil transport": {
			wantErr: `http target option can not set nil transport`,
		},
	}
	for n, tc := range testCases {
		t.Run(n, func(t *testing.T) {

			err := tc.t.applyOptions(WithTarget(tc.target))

			if tc.wantErr != "" || err != nil {
				var gotErr string
				if err != nil {
					gotErr = err.Error()
				}
				if diff := cmp.Diff(tc.wantErr, gotErr); diff != "" {
					t.Errorf("unexpected error (-want, +got) = %v", diff)
				}
				return
			}

			got := tc.t

			if diff := cmp.Diff(tc.want, got,
				cmpopts.IgnoreUnexported(Transport{}), cmpopts.IgnoreUnexported(http.Request{})); diff != "" {
				t.Errorf("unexpected (-want, +got) = %v", diff)
			}
		})
	}
}

func TestWithMethod(t *testing.T) {
	testCases := map[string]struct {
		t       *Transport
		method  string
		want    *Transport
		wantErr string
	}{
		"valid method": {
			t: &Transport{
				Req: &http.Request{},
			},
			method: "GET",
			want: &Transport{
				Req: &http.Request{
					Method: http.MethodGet,
				},
			},
		},
		"valid method, unset req": {
			t:      &Transport{},
			method: "PUT",
			want: &Transport{
				Req: &http.Request{
					Method: http.MethodPut,
				},
			},
		},
		"empty method": {
			t: &Transport{
				Req: &http.Request{},
			},
			method:  "",
			wantErr: `http method option was empty string`,
		},
		"whitespace method": {
			t: &Transport{
				Req: &http.Request{},
			},
			method:  " \t\n",
			wantErr: `http method option was empty string`,
		},
		"nil transport": {
			wantErr: `http method option can not set nil transport`,
		},
	}
	for n, tc := range testCases {
		t.Run(n, func(t *testing.T) {

			err := tc.t.applyOptions(WithMethod(tc.method))

			if tc.wantErr != "" || err != nil {
				var gotErr string
				if err != nil {
					gotErr = err.Error()
				}
				if diff := cmp.Diff(tc.wantErr, gotErr); diff != "" {
					t.Errorf("unexpected error (-want, +got) = %v", diff)
				}
				return
			}

			got := tc.t

			if diff := cmp.Diff(tc.want, got,
				cmpopts.IgnoreUnexported(Transport{}), cmpopts.IgnoreUnexported(http.Request{})); diff != "" {
				t.Errorf("unexpected (-want, +got) = %v", diff)
			}
		})
	}
}

<<<<<<< HEAD
func TestWithShutdownTimeout(t *testing.T) {
	testCases := map[string]struct {
		t       *Transport
		timeout time.Duration
		want    *Transport
		wantErr string
	}{
		"valid timeout": {
			t:       &Transport{},
			timeout: time.Minute * 4,
			want: &Transport{
				ShutdownTimeout: durationptr(time.Minute * 4),
			},
		},
		"nil transport": {
			wantErr: `http shutdown timeout option can not set nil transport`,
=======
func TestWithHeader(t *testing.T) {
	testCases := map[string]struct {
		t       *Transport
		key     string
		value   string
		want    *Transport
		wantErr string
	}{
		"valid header": {
			t: &Transport{
				Req: &http.Request{},
			},
			key:   "unit",
			value: "test",
			want: &Transport{
				Req: &http.Request{
					Header: http.Header{
						"Unit": {
							"test",
						},
					},
				},
			},
		},
		"valid header, unset req": {
			t:     &Transport{},
			key:   "unit",
			value: "test",
			want: &Transport{
				Req: &http.Request{
					Header: http.Header{
						"Unit": {
							"test",
						},
					},
				},
			},
		},
		"empty header key": {
			t: &Transport{
				Req: &http.Request{},
			},
			value:   "test",
			wantErr: `http header option was empty string`,
		},
		"whitespace key": {
			t: &Transport{
				Req: &http.Request{},
			},
			key:     " \t\n",
			value:   "test",
			wantErr: `http header option was empty string`,
		},
		"nil transport": {
			wantErr: `http header option can not set nil transport`,
>>>>>>> e2654c27
		},
	}
	for n, tc := range testCases {
		t.Run(n, func(t *testing.T) {

<<<<<<< HEAD
			err := tc.t.applyOptions(WithShutdownTimeout(tc.timeout))
=======
			err := tc.t.applyOptions(WithHeader(tc.key, tc.value))
>>>>>>> e2654c27

			if tc.wantErr != "" || err != nil {
				var gotErr string
				if err != nil {
					gotErr = err.Error()
				}
				if diff := cmp.Diff(tc.wantErr, gotErr); diff != "" {
					t.Errorf("unexpected error (-want, +got) = %v", diff)
				}
				return
			}

			got := tc.t

			if diff := cmp.Diff(tc.want, got,
<<<<<<< HEAD
				cmpopts.IgnoreUnexported(Transport{})); diff != "" {
=======
				cmpopts.IgnoreUnexported(Transport{}), cmpopts.IgnoreUnexported(http.Request{})); diff != "" {
>>>>>>> e2654c27
				t.Errorf("unexpected (-want, +got) = %v", diff)
			}
		})
	}
}
<<<<<<< HEAD
func durationptr(duration time.Duration) *time.Duration {
	return &duration
}
=======

>>>>>>> e2654c27
func intptr(i int) *int {
	return &i
}

func TestWithPort(t *testing.T) {
	testCases := map[string]struct {
		t       *Transport
		port    int
		want    *Transport
		wantErr string
	}{
		"valid port": {
			t:    &Transport{},
			port: 8181,
			want: &Transport{
				Port: intptr(8181),
			},
		},
		"invalid port": {
			t:       &Transport{},
			port:    -1,
			wantErr: `http port option was given an invalid port: -1`,
		},
		"nil transport": {
			wantErr: `http port option can not set nil transport`,
		},
	}
	for n, tc := range testCases {
		t.Run(n, func(t *testing.T) {

			err := tc.t.applyOptions(WithPort(tc.port))

			if tc.wantErr != "" || err != nil {
				var gotErr string
				if err != nil {
					gotErr = err.Error()
				}
				if diff := cmp.Diff(tc.wantErr, gotErr); diff != "" {
					t.Errorf("unexpected error (-want, +got) = %v", diff)
				}
				return
			}

			got := tc.t

			if diff := cmp.Diff(tc.want, got,
				cmpopts.IgnoreUnexported(Transport{}), cmpopts.IgnoreUnexported(http.Request{})); diff != "" {
				t.Errorf("unexpected (-want, +got) = %v", diff)
			}
		})
	}
}

func TestWithPath(t *testing.T) {
	testCases := map[string]struct {
		t       *Transport
		path    string
		want    *Transport
		wantErr string
	}{
		"valid path": {
			t:    &Transport{},
			path: "/test",
			want: &Transport{
				Path: "/test",
			},
		},
		"invalid path": {
			t:       &Transport{},
			path:    "",
			wantErr: `http path option was given an invalid path: ""`,
		},
		"nil transport": {
			wantErr: `http path option can not set nil transport`,
		},
	}
	for n, tc := range testCases {
		t.Run(n, func(t *testing.T) {

			err := tc.t.applyOptions(WithPath(tc.path))

			if tc.wantErr != "" || err != nil {
				var gotErr string
				if err != nil {
					gotErr = err.Error()
				}
				if diff := cmp.Diff(tc.wantErr, gotErr); diff != "" {
					t.Errorf("unexpected error (-want, +got) = %v", diff)
				}
				return
			}

			got := tc.t

			if diff := cmp.Diff(tc.want, got,
				cmpopts.IgnoreUnexported(Transport{}), cmpopts.IgnoreUnexported(http.Request{})); diff != "" {
				t.Errorf("unexpected (-want, +got) = %v", diff)
			}
		})
	}
}

func TestWithEncoding(t *testing.T) {
	testCases := map[string]struct {
		t        *Transport
		encoding Encoding
		want     *Transport
		wantErr  string
	}{
		"valid encoding": {
			t:        &Transport{},
			encoding: StructuredV03,
			want: &Transport{
				Encoding: StructuredV03,
			},
		},
		"nil transport": {
			wantErr: `http encoding option can not set nil transport`,
		},
	}
	for n, tc := range testCases {
		t.Run(n, func(t *testing.T) {

			err := tc.t.applyOptions(WithEncoding(tc.encoding))

			if tc.wantErr != "" || err != nil {
				var gotErr string
				if err != nil {
					gotErr = err.Error()
				}
				if diff := cmp.Diff(tc.wantErr, gotErr); diff != "" {
					t.Errorf("unexpected error (-want, +got) = %v", diff)
				}
				return
			}

			got := tc.t

			if diff := cmp.Diff(tc.want, got,
				cmpopts.IgnoreUnexported(Transport{})); diff != "" {
				t.Errorf("unexpected (-want, +got) = %v", diff)
			}
		})
	}
}

func TestWithDefaultEncodingSelector(t *testing.T) {

	fn := func(e cloudevents.Event) Encoding {
		return Default
	}

	testCases := map[string]struct {
		t       *Transport
		fn      EncodingSelector
		want    *Transport
		wantErr string
	}{
		"valid fn": {
			t:  &Transport{},
			fn: fn,
			want: &Transport{
				DefaultEncodingSelectionFn: fn,
			},
		},
		"invalid fn": {
			t:       &Transport{},
			fn:      nil,
			wantErr: "http fn for DefaultEncodingSelector was nil",
		},
		"nil transport": {
			wantErr: `http default encoding selector option can not set nil transport`,
		},
	}
	for n, tc := range testCases {
		t.Run(n, func(t *testing.T) {

			err := tc.t.applyOptions(WithDefaultEncodingSelector(tc.fn))

			if tc.wantErr != "" || err != nil {
				var gotErr string
				if err != nil {
					gotErr = err.Error()
				}
				if diff := cmp.Diff(tc.wantErr, gotErr); diff != "" {
					t.Errorf("unexpected error (-want, +got) = %v", diff)
				}
				return
			}

			got := tc.t

			if diff := cmp.Diff(tc.want, got,
				cmpopts.IgnoreUnexported(Transport{}),
				cmpopts.IgnoreFields(Transport{}, "DefaultEncodingSelectionFn")); diff != "" {
				t.Errorf("unexpected (-want, +got) = %v", diff)
			}
			if tc.fn == nil {
				if got.DefaultEncodingSelectionFn != nil {
					t.Errorf("expected nil DefaultEncodingSelectionFn")
				}
			} else {
				want := fmt.Sprintf("%v", tc.fn)
				got := fmt.Sprintf("%v", got.DefaultEncodingSelectionFn)
				if got != want {
					t.Errorf("unexpected DefaultEncodingSelectionFn; want: %v; got: %v", want, got)
				}

			}
		})
	}
}

func TestWithBinaryEncoding(t *testing.T) {

	fn := DefaultBinaryEncodingSelectionStrategy

	testCases := map[string]struct {
		t       *Transport
		fn      EncodingSelector
		want    *Transport
		wantErr string
	}{
		"valid": {
			t:  &Transport{},
			fn: fn,
			want: &Transport{
				DefaultEncodingSelectionFn: fn,
			},
		},
		"nil transport": {
			wantErr: `http binary encoding option can not set nil transport`,
		},
	}
	for n, tc := range testCases {
		t.Run(n, func(t *testing.T) {

			err := tc.t.applyOptions(WithBinaryEncoding())

			if tc.wantErr != "" || err != nil {
				var gotErr string
				if err != nil {
					gotErr = err.Error()
				}
				if diff := cmp.Diff(tc.wantErr, gotErr); diff != "" {
					t.Errorf("unexpected error (-want, +got) = %v", diff)
				}
				return
			}

			got := tc.t

			if diff := cmp.Diff(tc.want, got,
				cmpopts.IgnoreUnexported(Transport{}),
				cmpopts.IgnoreFields(Transport{}, "DefaultEncodingSelectionFn")); diff != "" {
				t.Errorf("unexpected (-want, +got) = %v", diff)
			}

			if tc.fn == nil {
				if got.DefaultEncodingSelectionFn != nil {
					t.Errorf("expected nil DefaultEncodingSelectionFn")
				}
			} else {
				want := fmt.Sprintf("%v", tc.fn)
				got := fmt.Sprintf("%v", got.DefaultEncodingSelectionFn)
				if got != want {
					t.Errorf("unexpected DefaultEncodingSelectionFn; want: %v; got: %v", want, got)
				}
			}
		})
	}
}

func TestWithStructuredEncoding(t *testing.T) {

	fn := DefaultStructuredEncodingSelectionStrategy

	testCases := map[string]struct {
		t       *Transport
		fn      EncodingSelector
		want    *Transport
		wantErr string
	}{
		"valid": {
			t:  &Transport{},
			fn: fn,
			want: &Transport{
				DefaultEncodingSelectionFn: fn,
			},
		},
		"nil transport": {
			wantErr: `http structured encoding option can not set nil transport`,
		},
	}
	for n, tc := range testCases {
		t.Run(n, func(t *testing.T) {

			err := tc.t.applyOptions(WithStructuredEncoding())

			if tc.wantErr != "" || err != nil {
				var gotErr string
				if err != nil {
					gotErr = err.Error()
				}
				if diff := cmp.Diff(tc.wantErr, gotErr); diff != "" {
					t.Errorf("unexpected error (-want, +got) = %v", diff)
				}
				return
			}

			got := tc.t

			if diff := cmp.Diff(tc.want, got,
				cmpopts.IgnoreUnexported(Transport{}),
				cmpopts.IgnoreFields(Transport{}, "DefaultEncodingSelectionFn")); diff != "" {
				t.Errorf("unexpected (-want, +got) = %v", diff)
			}
			if tc.fn == nil {
				if got.DefaultEncodingSelectionFn != nil {
					t.Errorf("expected nil DefaultEncodingSelectionFn")
				}
			} else {
				want := fmt.Sprintf("%v", tc.fn)
				got := fmt.Sprintf("%v", got.DefaultEncodingSelectionFn)
				if got != want {
					t.Errorf("unexpected DefaultEncodingSelectionFn; want: %v; got: %v", want, got)
				}
			}
		})
	}
}<|MERGE_RESOLUTION|>--- conflicted
+++ resolved
@@ -167,24 +167,6 @@
 	}
 }
 
-<<<<<<< HEAD
-func TestWithShutdownTimeout(t *testing.T) {
-	testCases := map[string]struct {
-		t       *Transport
-		timeout time.Duration
-		want    *Transport
-		wantErr string
-	}{
-		"valid timeout": {
-			t:       &Transport{},
-			timeout: time.Minute * 4,
-			want: &Transport{
-				ShutdownTimeout: durationptr(time.Minute * 4),
-			},
-		},
-		"nil transport": {
-			wantErr: `http shutdown timeout option can not set nil transport`,
-=======
 func TestWithHeader(t *testing.T) {
 	testCases := map[string]struct {
 		t       *Transport
@@ -240,49 +222,82 @@
 		},
 		"nil transport": {
 			wantErr: `http header option can not set nil transport`,
->>>>>>> e2654c27
-		},
-	}
-	for n, tc := range testCases {
-		t.Run(n, func(t *testing.T) {
-
-<<<<<<< HEAD
+		},
+	}
+	for n, tc := range testCases {
+		t.Run(n, func(t *testing.T) {
+
+			err := tc.t.applyOptions(WithHeader(tc.key, tc.value))
+
+			if tc.wantErr != "" || err != nil {
+				var gotErr string
+				if err != nil {
+					gotErr = err.Error()
+				}
+				if diff := cmp.Diff(tc.wantErr, gotErr); diff != "" {
+					t.Errorf("unexpected error (-want, +got) = %v", diff)
+				}
+				return
+			}
+
+			got := tc.t
+
+			if diff := cmp.Diff(tc.want, got,
+				cmpopts.IgnoreUnexported(Transport{}), cmpopts.IgnoreUnexported(http.Request{})); diff != "" {
+				t.Errorf("unexpected (-want, +got) = %v", diff)
+			}
+		})
+	}
+}
+
+func TestWithShutdownTimeout(t *testing.T) {
+	testCases := map[string]struct {
+		t       *Transport
+		timeout time.Duration
+		want    *Transport
+		wantErr string
+	}{
+		"valid timeout": {
+			t:       &Transport{},
+			timeout: time.Minute * 4,
+			want: &Transport{
+				ShutdownTimeout: durationptr(time.Minute * 4),
+			},
+		},
+		"nil transport": {
+			wantErr: `http shutdown timeout option can not set nil transport`,
+		},
+	}
+
+	for n, tc := range testCases {
+		t.Run(n, func(t *testing.T) {
+
 			err := tc.t.applyOptions(WithShutdownTimeout(tc.timeout))
-=======
-			err := tc.t.applyOptions(WithHeader(tc.key, tc.value))
->>>>>>> e2654c27
-
-			if tc.wantErr != "" || err != nil {
-				var gotErr string
-				if err != nil {
-					gotErr = err.Error()
-				}
-				if diff := cmp.Diff(tc.wantErr, gotErr); diff != "" {
-					t.Errorf("unexpected error (-want, +got) = %v", diff)
-				}
-				return
-			}
-
-			got := tc.t
-
-			if diff := cmp.Diff(tc.want, got,
-<<<<<<< HEAD
+
+			if tc.wantErr != "" || err != nil {
+				var gotErr string
+				if err != nil {
+					gotErr = err.Error()
+				}
+				if diff := cmp.Diff(tc.wantErr, gotErr); diff != "" {
+					t.Errorf("unexpected error (-want, +got) = %v", diff)
+				}
+				return
+			}
+
+			got := tc.t
+
+			if diff := cmp.Diff(tc.want, got,
 				cmpopts.IgnoreUnexported(Transport{})); diff != "" {
-=======
-				cmpopts.IgnoreUnexported(Transport{}), cmpopts.IgnoreUnexported(http.Request{})); diff != "" {
->>>>>>> e2654c27
-				t.Errorf("unexpected (-want, +got) = %v", diff)
-			}
-		})
-	}
-}
-<<<<<<< HEAD
+				t.Errorf("unexpected (-want, +got) = %v", diff)
+			}
+		})
+	}
+}
 func durationptr(duration time.Duration) *time.Duration {
 	return &duration
 }
-=======
-
->>>>>>> e2654c27
+
 func intptr(i int) *int {
 	return &i
 }
