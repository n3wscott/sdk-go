package amqp

import (
	"encoding/json"
	"fmt"
	"github.com/cloudevents/sdk-go/pkg/cloudevents"
	"github.com/cloudevents/sdk-go/pkg/cloudevents/transport"
	"github.com/cloudevents/sdk-go/pkg/cloudevents/types"
	"net/textproto"
	"strings"
)

type Codec struct {
	Encoding Encoding

	v02 *CodecV02
	v03 *CodecV03
}

const (
	prefix = "cloudEvents:"
)

var _ transport.Codec = (*Codec)(nil)

func (c *Codec) Encode(e cloudevents.Event) (transport.Message, error) {
	switch c.Encoding {
	case Default:
		fallthrough
	case BinaryV02, BinaryV03:
		return c.encodeBinary(e)
	case StructuredV02:
		if c.v02 == nil {
			c.v02 = &CodecV02{Encoding: c.Encoding}
		}
		return c.v02.Encode(e)
	case StructuredV03:
		if c.v03 == nil {
			c.v03 = &CodecV03{Encoding: c.Encoding}
		}
		return c.v03.Encode(e)
	default:
		return nil, fmt.Errorf("unknown encoding: %d", c.Encoding)
	}
}

func (c *Codec) Decode(msg transport.Message) (*cloudevents.Event, error) {
	switch encoding := c.inspectEncoding(msg); encoding {
	case BinaryV02:
		event := cloudevents.New(cloudevents.CloudEventsVersionV02)
		return c.decodeBinary(msg, &event)
	case BinaryV03:
		event := cloudevents.New(cloudevents.CloudEventsVersionV03)
		return c.decodeBinary(msg, &event)
	case StructuredV02:
		if c.v02 == nil {
			c.v02 = &CodecV02{Encoding: encoding}
		}
		return c.v02.Decode(msg)
	case StructuredV03:
		if c.v03 == nil {
			c.v03 = &CodecV03{Encoding: encoding}
		}
		return c.v03.Decode(msg)
	default:
<<<<<<< HEAD
		return nil, transport.NewErrMessageEncodingUnknown("wrapper", TransportName)
=======

		return nil, fmt.Errorf("unknown encoding: %s", encoding)
>>>>>>> 1ca93ab4
	}
}

func (c Codec) encodeBinary(e cloudevents.Event) (transport.Message, error) {
	headers, err := c.toHeaders(e)
	if err != nil {
		return nil, err
	}
	body, err := e.DataBytes()
	if err != nil {
		return nil, err
	}

	msg := &Message{
		ApplicationProperties: headers,
		Body:                  body,
	}

	if e.DataContentType() != "" {
		msg.ContentType = e.DataContentType()
	} else {
		msg.ContentType = cloudevents.ApplicationJSON
	}

	return msg, nil
}

func (c Codec) toHeaders(e cloudevents.Event) (map[string]interface{}, error) {
	h := make(map[string]interface{})
	h[prefix+"specversion"] = e.SpecVersion()
	h[prefix+"type"] = e.Type()
	h[prefix+"source"] = e.Source()
	h[prefix+"id"] = e.ID()
	if !e.Time().IsZero() {
		t := types.Timestamp{Time: e.Time()} // TODO: change e.Time() to return string so I don't have to do this.
		h[prefix+"time"] = t.String()
	}
	if e.Subject() != "" {
		h[prefix+"subject"] = e.Subject()
	}
	if e.DataContentEncoding() != "" {
		h[prefix+"datacontentencoding"] = e.DataContentEncoding()
	}
	if e.SchemaURL() != "" {
		h[prefix+"schemaurl"] = e.SchemaURL()
	}

	for k, v := range e.Extensions() {
		if mapVal, ok := v.(map[string]interface{}); ok {
			for subkey, subval := range mapVal {
				encoded, err := json.Marshal(subval)
				if err != nil {
					return nil, err
				}
				h[prefix+k+"-"+subkey] = string(encoded)
			}
			continue
		}
		if s, ok := v.(string); ok {
			h[prefix+k] = s
			continue
		}
		encoded, err := json.Marshal(v)
		if err != nil {
			return nil, err
		}
		h[prefix+k] = string(encoded)
	}

	return h, nil
}

func (c Codec) decodeBinary(msg transport.Message, event *cloudevents.Event) (*cloudevents.Event, error) {
	m, ok := msg.(*Message)
	if !ok {
		return nil, fmt.Errorf("failed to convert transport.Message to amqp.Message")
	}
	err := c.fromHeaders(m.ApplicationProperties, event)
	if err != nil {
		return nil, err
	}
	var body interface{}
	if len(m.Body) > 0 {
		body = m.Body
	}
	event.Data = body
	event.DataEncoded = true
	return event, nil
}

func (c Codec) fromHeaders(h map[string]interface{}, event *cloudevents.Event) error {
	// Normalize headers.
	for k, v := range h {
		ck := textproto.CanonicalMIMEHeaderKey(k)
		if k != ck {
			delete(h, k)
			h[ck] = v
		}
	}

	ec := event.Context

	if sv, ok := h[prefix+"specversion"].(string); ok {
		if err := ec.SetSpecVersion(sv); err != nil {
			return err
		}
	}
	delete(h, prefix+"specversion")

	if id, ok := h[prefix+"id"].(string); ok {
		if err := ec.SetID(id); err != nil {
			return err
		}
	}
	delete(h, prefix+"id")

	if t, ok := h[prefix+"type"].(string); ok {
		if err := ec.SetType(t); err != nil {
			return err
		}
	}
	delete(h, prefix+"type")

	if s, ok := h[prefix+"source"].(string); ok {
		if err := ec.SetSource(s); err != nil {
			return err
		}
	}
	delete(h, prefix+"source")

	if t, ok := h[prefix+"time"].(string); ok { // TODO: time can be empty
		timestamp := types.ParseTimestamp(t)
		if err := ec.SetTime(timestamp.Time); err != nil {
			return err
		}
	}
	delete(h, prefix+"time")

	if t, ok := h[prefix+"schemaurl"].(string); ok {
		timestamp := types.ParseTimestamp(t)
		if err := ec.SetTime(timestamp.Time); err != nil {
			return err
		}
	}
	delete(h, prefix+"schemaurl")

	if s, ok := h[prefix+"subject"].(string); ok {
		if err := ec.SetSubject(s); err != nil {
			return err
		}
	}
	delete(h, prefix+"subject")

	if s, ok := h[prefix+"datacontentencoding"].(string); ok {
		if err := ec.SetDataContentEncoding(s); err != nil {
			return err
		}
	}
	delete(h, prefix+"datacontentencoding")

	// At this point, we have deleted all the known headers.
	// Everything left is assumed to be an extension.

	extensions := make(map[string]interface{})
	for k, v := range h {
		if len(k) > len(prefix) && strings.EqualFold(k[:len(prefix)], prefix) {
			ak := strings.ToLower(k[len(prefix):])
			if i := strings.Index(ak, "-"); i > 0 {
				// attrib-key
				attrib := ak[:i]
				key := ak[(i + 1):]
				if xv, ok := extensions[attrib]; ok {
					if m, ok := xv.(map[string]interface{}); ok {
						m[key] = v
						continue
					}
					// TODO: revisit how we want to bubble errors up.
					return fmt.Errorf("failed to process map type extension")
				} else {
					m := make(map[string]interface{})
					m[key] = v
					extensions[attrib] = m
				}
			} else {
				// key
				var tmp interface{}
				// An attribute set to nil can be ignored
				if v != nil {
					if err := json.Unmarshal([]byte(v.(string)), &tmp); err == nil {
						extensions[ak] = tmp
					} else {
						// If we can't unmarshal the data, treat it as a string.
						extensions[ak] = v
					}
				}
			}
		}
	}
	event.Context = ec
	if len(extensions) > 0 {
		for k, v := range extensions {
			event.SetExtension(k, v)
		}
	}
	return nil
}

func (c *Codec) inspectEncoding(msg transport.Message) Encoding {
	if c.v02 == nil {
		c.v02 = &CodecV02{Encoding: c.Encoding}
	}
	// Try v0.2.
	encoding := c.v02.inspectEncoding(msg)
	if encoding != Unknown {
		return encoding
	}

	if c.v03 == nil {
		c.v03 = &CodecV03{Encoding: c.Encoding}
	}
	// Try v0.3.
	encoding = c.v03.inspectEncoding(msg)
	if encoding != Unknown {
		return encoding
	}

	// We do not understand the message encoding.
	return Unknown
}<|MERGE_RESOLUTION|>--- conflicted
+++ resolved
@@ -63,12 +63,7 @@
 		}
 		return c.v03.Decode(msg)
 	default:
-<<<<<<< HEAD
 		return nil, transport.NewErrMessageEncodingUnknown("wrapper", TransportName)
-=======
-
-		return nil, fmt.Errorf("unknown encoding: %s", encoding)
->>>>>>> 1ca93ab4
 	}
 }
 
