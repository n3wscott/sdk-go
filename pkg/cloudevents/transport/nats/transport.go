--- conflicted
+++ resolved
@@ -83,11 +83,6 @@
 	return nil, fmt.Errorf("failed to encode Event into a Message")
 }
 
-<<<<<<< HEAD
-func (t *Transport) StartReceiver(ctx context.Context) (context.Context, error) {
-	if t.Conn == nil {
-		return ctx, fmt.Errorf("no active nats connection")
-=======
 func (t *Transport) SetReceiver(r transport.Receiver) {
 	t.Receiver = r
 }
@@ -95,20 +90,19 @@
 func (t *Transport) StartReceiver(ctx context.Context) error {
 	if t.Conn == nil {
 		return fmt.Errorf("no active nats connection")
->>>>>>> c98db805
 	}
 	if t.sub != nil {
-		return ctx, fmt.Errorf("already subscribed")
+		return fmt.Errorf("already subscribed")
 	}
 	if ok := t.loadCodec(); !ok {
-		return ctx, fmt.Errorf("unknown encoding set on transport: %d", t.Encoding)
+		return fmt.Errorf("unknown encoding set on transport: %d", t.Encoding)
 	}
 
 	// TODO: there could be more than one subscription. Might have to do a map
 	// of subject to subscription.
 
 	if t.Subject == "" {
-		return ctx, fmt.Errorf("subject required for nats listen")
+		return fmt.Errorf("subject required for nats listen")
 	}
 
 	var err error
@@ -124,11 +118,7 @@
 		}
 		t.Receiver.Receive(*event)
 	})
-<<<<<<< HEAD
-	return ctx, err
-=======
 	return err
->>>>>>> c98db805
 }
 
 func (t *Transport) StopReceiver(ctx context.Context) error {
