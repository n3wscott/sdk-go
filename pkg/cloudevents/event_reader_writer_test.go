--- conflicted
+++ resolved
@@ -27,13 +27,8 @@
 		},
 		"empty v02": {
 			event: ce.New(),
-<<<<<<< HEAD
-			set:   "0.2",
-			wantErr: "invalid version",
-=======
 			want:  "0.2",
 			set:   "0.2",
->>>>>>> 6a583acc
 		},
 		"empty v03": {
 			event:   ce.New(),
