--- conflicted
+++ resolved
@@ -74,10 +74,7 @@
 	return ec.Type
 }
 
-<<<<<<< HEAD
-=======
 // ExtensionAs implements EventContext.ExtensionAs
->>>>>>> 5118a97a
 func (ec EventContextV03) ExtensionAs(name string, obj interface{}) error {
 	value, ok := ec.Extensions[name]
 	if !ok {
@@ -97,10 +94,7 @@
 	}
 }
 
-<<<<<<< HEAD
-=======
 // SetExtension adds the extension 'name' with value 'value' to the CloudEvents context.
->>>>>>> 5118a97a
 func (ec *EventContextV03) SetExtension(name string, value interface{}) {
 	if ec.Extensions == nil {
 		ec.Extensions = make(map[string]interface{})
@@ -108,10 +102,7 @@
 	ec.Extensions[name] = value
 }
 
-<<<<<<< HEAD
-=======
 // AsV01 implements EventContext.AsV01
->>>>>>> 5118a97a
 func (ec EventContextV03) AsV01() EventContextV01 {
 	ecv2 := ec.AsV02()
 	return ecv2.AsV01()
