package client

import (
	"context"
	cloudeventshttp "github.com/cloudevents/sdk-go/pkg/cloudevents/transport/http"
	"net/http"
)

func NewHTTPClient(opts ...Option) (Client, error) {
	c := &ceClient{}
	c.transport = &cloudeventshttp.Transport{
		// Default the request method.
		Req: &http.Request{
			Method: http.MethodPost,
		},
		Receiver: c,
	}

	if err := c.applyOptions(opts...); err != nil {
		return nil, err
	}
	return c, nil
}

// TODO: It is very easy to start the client now. It might make sense to remove this method.
func StartHTTPReceiver(ctx context.Context, fn Receiver, opts ...Option) (context.Context, Client, error) {
	c, err := NewHTTPClient(opts...)
	if err != nil {
		return ctx, nil, err
	}

	if ctx, err := c.StartReceiver(ctx, fn); err != nil {
		return ctx, nil, err
	} else {
		return ctx, c, nil
	}
<<<<<<< HEAD
	c.receiver = fn
	t.Receiver = c

	// Handle cloudevents receive on a path, normally "/"
	http.HandleFunc(t.GetPath(), t.ServeHTTP)

	go func() {
		log.Panic(http.ListenAndServe(fmt.Sprintf(":%d", t.GetPort()), nil))
	}()

	return nil
=======
>>>>>>> 749d0360
}<|MERGE_RESOLUTION|>--- conflicted
+++ resolved
@@ -34,18 +34,4 @@
 	} else {
 		return ctx, c, nil
 	}
-<<<<<<< HEAD
-	c.receiver = fn
-	t.Receiver = c
-
-	// Handle cloudevents receive on a path, normally "/"
-	http.HandleFunc(t.GetPath(), t.ServeHTTP)
-
-	go func() {
-		log.Panic(http.ListenAndServe(fmt.Sprintf(":%d", t.GetPort()), nil))
-	}()
-
-	return nil
-=======
->>>>>>> 749d0360
 }