--- conflicted
+++ resolved
@@ -10,17 +10,10 @@
 type Receiver func(event cloudevents.Event) (*cloudevents.Event, error)
 
 type Client interface {
-<<<<<<< HEAD
 	Send(ctx context.Context, event cloudevents.Event) (*cloudevents.Event, error)
-	StartReceiver(ctx context.Context, fn Receiver) error
-=======
-	Send(ctx context.Context, event cloudevents.Event) error
 
 	StartReceiver(ctx context.Context, fn Receiver) (context.Context, error)
 	StopReceiver(ctx context.Context) error
-
-	Receive(event cloudevents.Event)
->>>>>>> 749d0360
 }
 
 type ceClient struct {
