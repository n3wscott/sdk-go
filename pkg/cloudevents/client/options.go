package client

import (
	"fmt"
)

type Option func(*ceClient) error

<<<<<<< HEAD
// WithTarget sets the outbound recipient of cloudevents when using an HTTP request.
func WithTarget(targetUrl string) Option {
	return func(c *ceClient) error {
		if t, ok := c.transport.(*http.Transport); ok {
			targetUrl = strings.TrimSpace(targetUrl)
			if targetUrl != "" {
				var err error
				var target *url.URL
				target, err = url.Parse(targetUrl)
				if err != nil {
					return fmt.Errorf("client option failed to parse target url: %s", err.Error())
				}

				if t.Req == nil {
					t.Req = &nethttp.Request{
						Method: nethttp.MethodPost,
					}
				}
				t.Req.URL = target
				return nil
			}
			return fmt.Errorf("target option was empty string")
		}
		return fmt.Errorf("invalid target client option received for transport type")
	}
}

// WithHTTPMethod sets the outbound recipient of cloudevents when using an HTTP request.
func WithHTTPMethod(method string) Option {
	return func(c *ceClient) error {
		if t, ok := c.transport.(*http.Transport); ok {
			method = strings.TrimSpace(method)
			if method != "" {
				if t.Req == nil {
					t.Req = &nethttp.Request{}
				}
				t.Req.Method = method
				return nil
			}
			return fmt.Errorf("method option was empty string")
		}
		return fmt.Errorf("invalid HTTP method client option received for transport type")
	}
}

// WithHTTPEncoding sets the encoding for clients with HTTP transports.
func WithHTTPEncoding(encoding http.Encoding) Option {
	return func(c *ceClient) error {
		if t, ok := c.transport.(*http.Transport); ok {
			t.Encoding = encoding
			return nil
		}
		return fmt.Errorf("invalid HTTP encoding client option received for transport type")
	}
}

// WithHTTPDefaultEncodingSelector sets the encoding selection strategy for
// default encoding selections based on Event.
func WithHTTPDefaultEncodingSelector(fn http.EncodingSelector) Option {
	return func(c *ceClient) error {
		if t, ok := c.transport.(*http.Transport); ok {
			if fn != nil {
				t.DefaultEncodingSelectionFn = fn
				return nil
			}
			return fmt.Errorf("fn for DefaultEncodingSelector was nil")
		}
		return fmt.Errorf("invalid HTTP default encoding selector client option received for transport type")
	}
}

// WithHTTPBinaryEncodingSelector sets the encoding selection strategy for
// default encoding selections based on Event, the encoded event will be the
// given version in Binary form.
func WithHTTPBinaryEncoding() Option {
	return func(c *ceClient) error {
		if t, ok := c.transport.(*http.Transport); ok {
			t.DefaultEncodingSelectionFn = http.DefaultBinaryEncodingSelectionStrategy
			return nil
		}
		return fmt.Errorf("invalid HTTP binary encoding client option received for transport type")
	}
}

// WithHTTPStructuredEncodingSelector sets the encoding selection strategy for
// default encoding selections based on Event, the encoded event will be the
//// given version in Structured form.
func WithHTTPStructuredEncoding() Option {
	return func(c *ceClient) error {
		if t, ok := c.transport.(*http.Transport); ok {
			t.DefaultEncodingSelectionFn = http.DefaultStructuredEncodingSelectionStrategy
			return nil
		}
		return fmt.Errorf("invalid HTTP structured encoding client option received for transport type")
	}
}

// WithHTTPPort sets the port for for clients with HTTP transports.
func WithHTTPPort(port int) Option {
	return func(c *ceClient) error {
		if t, ok := c.transport.(*http.Transport); ok {
			if port < 0 {
				return fmt.Errorf("client option was given an invalid port: %d", port)
			}
			t.Port = &port
			return nil
		}
		return fmt.Errorf("port: invalid client option received for non-HTTP transport type")
	}
}

// WithHTTPPath sets the path to receive cloudevents on for clients with HTTP transports.
func WithHTTPPath(path string) Option {
	return func(c *ceClient) error {
		if t, ok := c.transport.(*http.Transport); ok {
			path = strings.TrimSpace(path)
			if len(path) == 0 {
				return fmt.Errorf("client option was given an invalid path: %q", path)
			}
			t.Path = path
			return nil
		}
		return fmt.Errorf("path: invalid client option received for non-HTTP transport type")
	}
}

// WithHTTPClient sets the internal HTTP client for cloudevent clients with HTTP transports.
func WithHTTPClient(netclient *nethttp.Client) Option {
	return func(c *ceClient) error {
		if t, ok := c.transport.(*http.Transport); ok {
			if netclient == nil {
				return fmt.Errorf("client option was given an nil HTTP client")
			}
			t.Client = netclient
			return nil
		}
		return fmt.Errorf("invalid HTTP client client option received for transport type")
	}
}

// WithNATSEncoding sets the encoding for clients with NATS transport.
func WithNATSEncoding(encoding nats.Encoding) Option {
	return func(c *ceClient) error {
		if t, ok := c.transport.(*nats.Transport); ok {
			t.Encoding = encoding
			return nil
		}
		return fmt.Errorf("invalid NATS encoding client option received for transport type")
	}
}

=======
>>>>>>> c98db805
// WithEventDefaulter adds an event defaulter to the end of the defaulter chain.
func WithEventDefaulter(fn EventDefaulter) Option {
	return func(c *ceClient) error {
		if fn == nil {
			return fmt.Errorf("client option was given an nil event defaulter")
		}
		c.eventDefaulterFns = append(c.eventDefaulterFns, fn)
		return nil
	}
}

// WithUUIDs adds DefaultIDToUUIDIfNotSet event defaulter to the end of the
// defaulter chain.
func WithUUIDs() Option {
	return func(c *ceClient) error {
		c.eventDefaulterFns = append(c.eventDefaulterFns, DefaultIDToUUIDIfNotSet)
		return nil
	}
}

// WithTimeNow adds DefaultTimeToNowIfNotSet event defaulter to the end of the
// defaulter chain.
func WithTimeNow() Option {
	return func(c *ceClient) error {
		c.eventDefaulterFns = append(c.eventDefaulterFns, DefaultTimeToNowIfNotSet)
		return nil
	}
}<|MERGE_RESOLUTION|>--- conflicted
+++ resolved
@@ -6,160 +6,6 @@
 
 type Option func(*ceClient) error
 
-<<<<<<< HEAD
-// WithTarget sets the outbound recipient of cloudevents when using an HTTP request.
-func WithTarget(targetUrl string) Option {
-	return func(c *ceClient) error {
-		if t, ok := c.transport.(*http.Transport); ok {
-			targetUrl = strings.TrimSpace(targetUrl)
-			if targetUrl != "" {
-				var err error
-				var target *url.URL
-				target, err = url.Parse(targetUrl)
-				if err != nil {
-					return fmt.Errorf("client option failed to parse target url: %s", err.Error())
-				}
-
-				if t.Req == nil {
-					t.Req = &nethttp.Request{
-						Method: nethttp.MethodPost,
-					}
-				}
-				t.Req.URL = target
-				return nil
-			}
-			return fmt.Errorf("target option was empty string")
-		}
-		return fmt.Errorf("invalid target client option received for transport type")
-	}
-}
-
-// WithHTTPMethod sets the outbound recipient of cloudevents when using an HTTP request.
-func WithHTTPMethod(method string) Option {
-	return func(c *ceClient) error {
-		if t, ok := c.transport.(*http.Transport); ok {
-			method = strings.TrimSpace(method)
-			if method != "" {
-				if t.Req == nil {
-					t.Req = &nethttp.Request{}
-				}
-				t.Req.Method = method
-				return nil
-			}
-			return fmt.Errorf("method option was empty string")
-		}
-		return fmt.Errorf("invalid HTTP method client option received for transport type")
-	}
-}
-
-// WithHTTPEncoding sets the encoding for clients with HTTP transports.
-func WithHTTPEncoding(encoding http.Encoding) Option {
-	return func(c *ceClient) error {
-		if t, ok := c.transport.(*http.Transport); ok {
-			t.Encoding = encoding
-			return nil
-		}
-		return fmt.Errorf("invalid HTTP encoding client option received for transport type")
-	}
-}
-
-// WithHTTPDefaultEncodingSelector sets the encoding selection strategy for
-// default encoding selections based on Event.
-func WithHTTPDefaultEncodingSelector(fn http.EncodingSelector) Option {
-	return func(c *ceClient) error {
-		if t, ok := c.transport.(*http.Transport); ok {
-			if fn != nil {
-				t.DefaultEncodingSelectionFn = fn
-				return nil
-			}
-			return fmt.Errorf("fn for DefaultEncodingSelector was nil")
-		}
-		return fmt.Errorf("invalid HTTP default encoding selector client option received for transport type")
-	}
-}
-
-// WithHTTPBinaryEncodingSelector sets the encoding selection strategy for
-// default encoding selections based on Event, the encoded event will be the
-// given version in Binary form.
-func WithHTTPBinaryEncoding() Option {
-	return func(c *ceClient) error {
-		if t, ok := c.transport.(*http.Transport); ok {
-			t.DefaultEncodingSelectionFn = http.DefaultBinaryEncodingSelectionStrategy
-			return nil
-		}
-		return fmt.Errorf("invalid HTTP binary encoding client option received for transport type")
-	}
-}
-
-// WithHTTPStructuredEncodingSelector sets the encoding selection strategy for
-// default encoding selections based on Event, the encoded event will be the
-//// given version in Structured form.
-func WithHTTPStructuredEncoding() Option {
-	return func(c *ceClient) error {
-		if t, ok := c.transport.(*http.Transport); ok {
-			t.DefaultEncodingSelectionFn = http.DefaultStructuredEncodingSelectionStrategy
-			return nil
-		}
-		return fmt.Errorf("invalid HTTP structured encoding client option received for transport type")
-	}
-}
-
-// WithHTTPPort sets the port for for clients with HTTP transports.
-func WithHTTPPort(port int) Option {
-	return func(c *ceClient) error {
-		if t, ok := c.transport.(*http.Transport); ok {
-			if port < 0 {
-				return fmt.Errorf("client option was given an invalid port: %d", port)
-			}
-			t.Port = &port
-			return nil
-		}
-		return fmt.Errorf("port: invalid client option received for non-HTTP transport type")
-	}
-}
-
-// WithHTTPPath sets the path to receive cloudevents on for clients with HTTP transports.
-func WithHTTPPath(path string) Option {
-	return func(c *ceClient) error {
-		if t, ok := c.transport.(*http.Transport); ok {
-			path = strings.TrimSpace(path)
-			if len(path) == 0 {
-				return fmt.Errorf("client option was given an invalid path: %q", path)
-			}
-			t.Path = path
-			return nil
-		}
-		return fmt.Errorf("path: invalid client option received for non-HTTP transport type")
-	}
-}
-
-// WithHTTPClient sets the internal HTTP client for cloudevent clients with HTTP transports.
-func WithHTTPClient(netclient *nethttp.Client) Option {
-	return func(c *ceClient) error {
-		if t, ok := c.transport.(*http.Transport); ok {
-			if netclient == nil {
-				return fmt.Errorf("client option was given an nil HTTP client")
-			}
-			t.Client = netclient
-			return nil
-		}
-		return fmt.Errorf("invalid HTTP client client option received for transport type")
-	}
-}
-
-// WithNATSEncoding sets the encoding for clients with NATS transport.
-func WithNATSEncoding(encoding nats.Encoding) Option {
-	return func(c *ceClient) error {
-		if t, ok := c.transport.(*nats.Transport); ok {
-			t.Encoding = encoding
-			return nil
-		}
-		return fmt.Errorf("invalid NATS encoding client option received for transport type")
-	}
-}
-
-=======
->>>>>>> c98db805
 // WithEventDefaulter adds an event defaulter to the end of the defaulter chain.
 func WithEventDefaulter(fn EventDefaulter) Option {
 	return func(c *ceClient) error {
