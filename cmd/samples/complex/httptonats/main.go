package main

import (
	"context"
	"fmt"
	"log"
	"os"

	"github.com/cloudevents/sdk-go/pkg/cloudevents"
	"github.com/cloudevents/sdk-go/pkg/cloudevents/client"
	cloudeventshttp "github.com/cloudevents/sdk-go/pkg/cloudevents/transport/http"
	cloudeventsnats "github.com/cloudevents/sdk-go/pkg/cloudevents/transport/nats"
	"github.com/kelseyhightower/envconfig"
)

type envConfig struct {
	// Port on which to listen for cloudevents
	Port int `envconfig:"PORT" default:"8080"`

	// NATSServer URL to connect to the nats server.
	NATSServer string `envconfig:"NATS_SERVER" default:"http://localhost:4222" required:"true"`

	// Subject is the nats subject to publish cloudevents on.
	Subject string `envconfig:"SUBJECT" default:"sample" required:"true"`
}

func main() {
	var env envConfig
	if err := envconfig.Process("", &env); err != nil {
		log.Printf("[ERROR] Failed to process env var: %s", err)
		os.Exit(1)
	}
	os.Exit(_main(os.Args[1:], env))
}

type Receiver struct {
	Client client.Client
}

type Example struct {
	Sequence int    `json:"id"`
	Message  string `json:"message"`
}

func (r *Receiver) Receive(event cloudevents.Event) {
	fmt.Printf("Got Event Context: %+v\n", event.Context)

	data := &Example{}
	if err := event.DataAs(data); err != nil {
		fmt.Printf("Got Data Error: %s\n", err.Error())
	}
	fmt.Printf("Got Data: %+v\n", data)

	fmt.Printf("forwarding...")

	if err := r.Client.Send(context.Background(), event); err != nil {
		fmt.Printf("forwarding failed: %s", err.Error())
	}

	fmt.Printf("----------------------------\n")
}

func _main(args []string, env envConfig) int {
	ctx := context.Background()

	nt, err := cloudeventsnats.New(env.NATSServer, env.Subject)
	if err != nil {
		log.Fatalf("failed to create nats transport, %s", err.Error())
	}
	nc, err := client.New(nt)
	if err != nil {
		log.Printf("failed to create client, %v", err)
		return 1
	}

	r := &Receiver{Client: nc}

<<<<<<< HEAD
	t, err := cloudeventshttp.New(
		cloudeventshttp.WithPort(env.Port),
	)
	if err != nil {
		log.Printf("failed to create transport, %v", err)
		return 1
	}
	c, err := client.New(t)
	if err != nil {
		log.Printf("failed to create client, %v", err)
		return 1
	}
	err = c.StartReceiver(ctx, r.Receive)
=======
	_, _, err = client.StartHTTPReceiver(ctx, r.Receive, client.WithHTTPPort(env.Port))
>>>>>>> 4b6f3b18
	if err != nil {
		log.Printf("failed to StartHTTPReceiver, %v", err)
	}

	log.Printf("listening on port %d\n", env.Port)
	<-ctx.Done()

	return 0
}<|MERGE_RESOLUTION|>--- conflicted
+++ resolved
@@ -75,7 +75,6 @@
 
 	r := &Receiver{Client: nc}
 
-<<<<<<< HEAD
 	t, err := cloudeventshttp.New(
 		cloudeventshttp.WithPort(env.Port),
 	)
@@ -89,9 +88,7 @@
 		return 1
 	}
 	err = c.StartReceiver(ctx, r.Receive)
-=======
-	_, _, err = client.StartHTTPReceiver(ctx, r.Receive, client.WithHTTPPort(env.Port))
->>>>>>> 4b6f3b18
+
 	if err != nil {
 		log.Printf("failed to StartHTTPReceiver, %v", err)
 	}
