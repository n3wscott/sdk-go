package main

import (
	"context"
	"fmt"
	"log"
	"os"

	"github.com/cloudevents/sdk-go/pkg/cloudevents"
	"github.com/cloudevents/sdk-go/pkg/cloudevents/client"
	cloudeventshttp "github.com/cloudevents/sdk-go/pkg/cloudevents/transport/http"
	cloudeventsnats "github.com/cloudevents/sdk-go/pkg/cloudevents/transport/nats"
	"github.com/kelseyhightower/envconfig"
)

type envConfig struct {
	// Port on which to listen for cloudevents
	Port int `envconfig:"PORT" default:"8080"`

	// NATSServer URL to connect to the nats server.
	NATSServer string `envconfig:"NATS_SERVER" default:"http://localhost:4222" required:"true"`

	// Subject is the nats subject to publish cloudevents on.
	Subject string `envconfig:"SUBJECT" default:"sample" required:"true"`
}

func main() {
	var env envConfig
	if err := envconfig.Process("", &env); err != nil {
		log.Printf("[ERROR] Failed to process env var: %s", err)
		os.Exit(1)
	}
	os.Exit(_main(os.Args[1:], env))
}

type Receiver struct {
	Client client.Client
}

type Example struct {
	Sequence int    `json:"id"`
	Message  string `json:"message"`
}

func (r *Receiver) Receive(event cloudevents.Event) (*cloudevents.Event, error) {
	fmt.Printf("Got Event Context: %+v\n", event.Context)

	data := &Example{}
	if err := event.DataAs(data); err != nil {
		fmt.Printf("Got Data Error: %s\n", err.Error())
	}
	fmt.Printf("Got Data: %+v\n", data)

	fmt.Printf("forwarding...")

	if _, err := r.Client.Send(context.Background(), event); err != nil {
		fmt.Printf("forwarding failed: %s", err.Error())
	}

	fmt.Printf("----------------------------\n")
	return nil, nil
}

func _main(args []string, env envConfig) int {
	ctx := context.Background()

	nt, err := cloudeventsnats.New(env.NATSServer, env.Subject)
	if err != nil {
		log.Fatalf("failed to create nats transport, %s", err.Error())
	}
	nc, err := client.New(nt)
	if err != nil {
		log.Printf("failed to create client, %v", err)
		return 1
	}

	r := &Receiver{Client: nc}

<<<<<<< HEAD
	_, _, err = client.StartHTTPReceiver(ctx, r.Receive, client.WithHTTPPort(env.Port))
=======
	t, err := cloudeventshttp.New(
		cloudeventshttp.WithPort(env.Port),
	)
	if err != nil {
		log.Printf("failed to create transport, %v", err)
		return 1
	}
	c, err := client.New(t)
	if err != nil {
		log.Printf("failed to create client, %v", err)
		return 1
	}
	err = c.StartReceiver(ctx, r.Receive)

>>>>>>> c98db805
	if err != nil {
		log.Printf("failed to StartHTTPReceiver, %v", err)
	}

	log.Printf("listening on port %d\n", env.Port)
	<-ctx.Done()

	return 0
}<|MERGE_RESOLUTION|>--- conflicted
+++ resolved
@@ -76,9 +76,6 @@
 
 	r := &Receiver{Client: nc}
 
-<<<<<<< HEAD
-	_, _, err = client.StartHTTPReceiver(ctx, r.Receive, client.WithHTTPPort(env.Port))
-=======
 	t, err := cloudeventshttp.New(
 		cloudeventshttp.WithPort(env.Port),
 	)
@@ -93,7 +90,6 @@
 	}
 	err = c.StartReceiver(ctx, r.Receive)
 
->>>>>>> c98db805
 	if err != nil {
 		log.Printf("failed to StartHTTPReceiver, %v", err)
 	}
