package main

import (
	"context"
	"fmt"
	"github.com/cloudevents/sdk-go/pkg/cloudevents"
	"github.com/cloudevents/sdk-go/pkg/cloudevents/client"
	clienthttp "github.com/cloudevents/sdk-go/pkg/cloudevents/client/http"
	cloudeventshttp "github.com/cloudevents/sdk-go/pkg/cloudevents/transport/http"
	"github.com/cloudevents/sdk-go/pkg/cloudevents/types"
	"log"
	"net/url"
	"os"
	"time"

	"github.com/google/uuid"

	"github.com/kelseyhightower/envconfig"
)

const (
	count = 100
)

type envConfig struct {
	// Target URL where to send cloudevents
	Target string `envconfig:"TARGET" default:"http://localhost:8080" required:"true"`
}

func main() {
	var env envConfig
	if err := envconfig.Process("", &env); err != nil {
		log.Printf("[ERROR] Failed to process env var: %s", err)
		os.Exit(1)
	}
	os.Exit(_main(os.Args[1:], env))
}

// Basic data struct.
type Example struct {
	Sequence int    `json:"id"`
	Message  string `json:"message"`
}

<<<<<<< HEAD
func (d *Demo) Send(eventContext cloudevents.EventContext, i int) (*cloudevents.Event, error) {
	event := cloudevents.Event{
		Context: eventContext,
		Data: &Example{
			Sequence: i,
			Message:  d.Message,
		},
	}
	return d.Client.Send(context.Background(), event)
}

=======
>>>>>>> c98db805
func _main(args []string, env envConfig) int {
	source, err := url.Parse("https://github.com/cloudevents/sdk-go/cmd/samples/sender")
	if err != nil {
		log.Printf("failed to parse source url, %v", err)
		return 1
	}

	seq := 0
	for _, contentType := range []string{"application/json", "application/xml"} {
		for _, encoding := range []cloudeventshttp.Encoding{cloudeventshttp.BinaryV01, cloudeventshttp.StructuredV01, cloudeventshttp.BinaryV02, cloudeventshttp.StructuredV02} {

			c, err := clienthttp.New(
				cloudeventshttp.WithTarget(env.Target),
				cloudeventshttp.WithEncoding(encoding),
				client.WithTimeNow(),
			)
			if err != nil {
				log.Printf("failed to create client, %v", err)
				return 1
			}

<<<<<<< HEAD
			d := &Demo{
				Message: fmt.Sprintf("Hello, %s!", encoding),
				//Message: "ping",
				Source: *source,
				Client: c,
			}

			for i := 0; i < count; i++ {
				now := time.Now()
				ctx := cloudevents.EventContextV01{
					EventID:     uuid.New().String(),
					EventType:   "com.cloudevents.sample.sent",
					EventTime:   &types.Timestamp{Time: now},
					Source:      types.URLRef{URL: d.Source},
					ContentType: &contentType,
				}.AsV01()
				if event, err := d.Send(ctx, seq); err != nil {
					log.Printf("failed to send: %v", err)
				} else if event != nil {
					fmt.Printf("Got Event Response Context: %+v\n", event.Context)
					data := &Example{}
					if err := event.DataAs(data); err != nil {
						fmt.Printf("Got Data Error: %s\n", err.Error())
					}
					fmt.Printf("Got Response Data: %+v\n", data)
					fmt.Printf("----------------------------\n")
=======
			message := fmt.Sprintf("Hello, %s!", encoding)

			for i := 0; i < count; i++ {
				event := cloudevents.Event{
					Context: cloudevents.EventContextV01{
						EventID:     uuid.New().String(),
						EventType:   "com.cloudevents.sample.sent",
						Source:      types.URLRef{URL: *source},
						ContentType: &contentType,
					}.AsV01(),
					Data: &Example{
						Sequence: i,
						Message:  message,
					},
				}
				if err := c.Send(context.Background(), event); err != nil {
					log.Printf("failed to send: %v", err)
>>>>>>> c98db805
				} else {
					log.Printf("event sent at %s", time.Now())
				}
				seq++
				time.Sleep(500 * time.Millisecond)
			}
		}
	}

	return 0
}<|MERGE_RESOLUTION|>--- conflicted
+++ resolved
@@ -42,20 +42,6 @@
 	Message  string `json:"message"`
 }
 
-<<<<<<< HEAD
-func (d *Demo) Send(eventContext cloudevents.EventContext, i int) (*cloudevents.Event, error) {
-	event := cloudevents.Event{
-		Context: eventContext,
-		Data: &Example{
-			Sequence: i,
-			Message:  d.Message,
-		},
-	}
-	return d.Client.Send(context.Background(), event)
-}
-
-=======
->>>>>>> c98db805
 func _main(args []string, env envConfig) int {
 	source, err := url.Parse("https://github.com/cloudevents/sdk-go/cmd/samples/sender")
 	if err != nil {
@@ -77,34 +63,6 @@
 				return 1
 			}
 
-<<<<<<< HEAD
-			d := &Demo{
-				Message: fmt.Sprintf("Hello, %s!", encoding),
-				//Message: "ping",
-				Source: *source,
-				Client: c,
-			}
-
-			for i := 0; i < count; i++ {
-				now := time.Now()
-				ctx := cloudevents.EventContextV01{
-					EventID:     uuid.New().String(),
-					EventType:   "com.cloudevents.sample.sent",
-					EventTime:   &types.Timestamp{Time: now},
-					Source:      types.URLRef{URL: d.Source},
-					ContentType: &contentType,
-				}.AsV01()
-				if event, err := d.Send(ctx, seq); err != nil {
-					log.Printf("failed to send: %v", err)
-				} else if event != nil {
-					fmt.Printf("Got Event Response Context: %+v\n", event.Context)
-					data := &Example{}
-					if err := event.DataAs(data); err != nil {
-						fmt.Printf("Got Data Error: %s\n", err.Error())
-					}
-					fmt.Printf("Got Response Data: %+v\n", data)
-					fmt.Printf("----------------------------\n")
-=======
 			message := fmt.Sprintf("Hello, %s!", encoding)
 
 			for i := 0; i < count; i++ {
@@ -120,12 +78,21 @@
 						Message:  message,
 					},
 				}
-				if err := c.Send(context.Background(), event); err != nil {
+
+				if event, err := c.Send(context.Background(), event); err != nil {
 					log.Printf("failed to send: %v", err)
->>>>>>> c98db805
+				} else if event != nil {
+					fmt.Printf("Got Event Response Context: %+v\n", event.Context)
+					data := &Example{}
+					if err := event.DataAs(data); err != nil {
+						fmt.Printf("Got Data Error: %s\n", err.Error())
+					}
+					fmt.Printf("Got Response Data: %+v\n", data)
+					fmt.Printf("----------------------------\n")
 				} else {
 					log.Printf("event sent at %s", time.Now())
 				}
+
 				seq++
 				time.Sleep(500 * time.Millisecond)
 			}
