--- conflicted
+++ resolved
@@ -4,14 +4,10 @@
 set -o nounset
 set -o pipefail
 
-<<<<<<< HEAD
-for gomodule in $(find . | grep "go\.mod" | awk '{gsub(/\/go.mod/,""); print $0}' | grep -v "./v2/test")
-=======
 COVERAGE="`pwd`/coverage.txt"
 echo 'mode: atomic' > $COVERAGE
 
 for amod in $(find . | grep "go\.mod" | awk '{gsub(/\/go.mod/,""); print $0}' | grep -v "./test" | grep -v "./conformance")
->>>>>>> 046759af
 do
   echo --- Testing $gomodule ---
   pushd $gomodule
