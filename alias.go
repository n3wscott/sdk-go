--- conflicted
+++ resolved
@@ -46,12 +46,9 @@
 	StringOfApplicationXML                  = cloudevents.StringOfApplicationXML
 	StringOfApplicationCloudEventsJSON      = cloudevents.StringOfApplicationCloudEventsJSON
 	StringOfApplicationCloudEventsBatchJSON = cloudevents.StringOfApplicationCloudEventsBatchJSON
-<<<<<<< HEAD
-=======
 	StringOfBase64                          = cloudevents.StringOfBase64
 
 	Base64 = cloudevents.Base64
->>>>>>> 2aa95dd1
 
 	// Client Creation
 
