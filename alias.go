--- conflicted
+++ resolved
@@ -95,19 +95,12 @@
 
 	// Client Options
 
-<<<<<<< HEAD
-	WithEventDefaulter = client.WithEventDefaulter
-	WithUUIDs          = client.WithUUIDs
-	WithTimeNow        = client.WithTimeNow
-	WithOverrides      = client.WithOverrides
-	WithConverterFn    = client.WithConverterFn
-=======
 	WithEventDefaulter  = client.WithEventDefaulter
 	WithUUIDs           = client.WithUUIDs
 	WithTimeNow         = client.WithTimeNow
+	WithOverrides       = client.WithOverrides
 	WithConverterFn     = client.WithConverterFn
 	WithDataContentType = client.WithDataContentType
->>>>>>> 6c55828d
 
 	// Event Creation
 
