--- conflicted
+++ resolved
@@ -26,20 +26,10 @@
 	io.ReaderFrom
 }
 
-<<<<<<< HEAD
 func (w *natsMessageWriter) SetStructuredEvent(_ context.Context, _ format.Format, event io.Reader) error {
 	if _, err := w.ReadFrom(event); err != nil {
 		return err
 	}
-
-=======
-func (b *natsMessageWriter) SetStructuredEvent(_ context.Context, _ format.Format, event io.Reader) error {
-	val, err := ioutil.ReadAll(event)
-	if err != nil {
-		return err
-	}
-	b.Data = val
->>>>>>> eb20cde7
 	return nil
 }
 
